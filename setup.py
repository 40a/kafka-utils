# -*- coding: utf-8 -*-
# Copyright 2016 Yelp Inc.
#
# Licensed under the Apache License, Version 2.0 (the "License");
# you may not use this file except in compliance with the License.
# You may obtain a copy of the License at
#
#     http://www.apache.org/licenses/LICENSE-2.0
#
# Unless required by applicable law or agreed to in writing, software
# distributed under the License is distributed on an "AS IS" BASIS,
# WITHOUT WARRANTIES OR CONDITIONS OF ANY KIND, either express or implied.
# See the License for the specific language governing permissions and
# limitations under the License.
import os

from setuptools import find_packages
from setuptools import setup

from kafka_utils import __version__


with open(
    os.path.join(
        os.path.abspath(os.path.dirname(__file__)),
        "README.md"
    )
) as f:
    README = f.read()


setup(
    name="kafka-utils",
    version=__version__,
    author="Distributed Systems Team",
    author_email="team-dist-sys@yelp.com",
    description="Kafka management utils",
    packages=find_packages(exclude=["scripts*", "tests*"]),
    url="https://github.com/Yelp/kafka-utils",
    license="Apache License 2.0",
    long_description=README,
    keywords="apache kafka",
    scripts=[
        "scripts/kafka-consumer-manager",
        "scripts/kafka-cluster-manager",
        "scripts/kafka-rolling-restart",
        "scripts/kafka-utils",
        "scripts/kafka-check",
        "scripts/kafka-corruption-check",
    ],
    install_requires=[
        "cryptography>=1.8.1,<2.0.0",
        "Fabric3>=1.13.1,<1.14.0",
        "kafka-python>=1.3.2,<1.3.4",
        "kazoo>=2.0,<3.0.0",
        "PyYAML<4.0.0",
        "requests-futures>0.9.0",
<<<<<<< HEAD
        "kafka-python>=1.3.2,<1.3.4",
        "paramiko<2.0.0",
=======
>>>>>>> 6511dc7a
        "requests<3.0.0",
        "retrying",
        "six>=1.10.0",
    ],
    classifiers=[
        "Development Status :: 4 - Beta",
        "License :: OSI Approved :: Apache Software License",
        "Programming Language :: Python",
        "Programming Language :: Python :: 2",
        "Programming Language :: Python :: 2.7",
        "Programming Language :: Python :: 3",
        "Programming Language :: Python :: 3.4",
        "Programming Language :: Python :: 3.5",
        "Programming Language :: Python :: 3.6",
        "Environment :: Console",
        "Intended Audience :: Developers",
        "Intended Audience :: System Administrators",
        "Operating System :: POSIX",
        "Operating System :: MacOS :: MacOS X",
    ],
)<|MERGE_RESOLUTION|>--- conflicted
+++ resolved
@@ -50,16 +50,12 @@
     ],
     install_requires=[
         "cryptography>=1.8.1,<2.0.0",
-        "Fabric3>=1.13.1,<1.14.0",
         "kafka-python>=1.3.2,<1.3.4",
         "kazoo>=2.0,<3.0.0",
         "PyYAML<4.0.0",
         "requests-futures>0.9.0",
-<<<<<<< HEAD
         "kafka-python>=1.3.2,<1.3.4",
         "paramiko<2.0.0",
-=======
->>>>>>> 6511dc7a
         "requests<3.0.0",
         "retrying",
         "six>=1.10.0",
