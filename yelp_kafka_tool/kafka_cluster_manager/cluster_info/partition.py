class Partition(object):
    """Class representing the partition object.
    It contains topic-partition_id tuple as name, topic and replicas
    (list of brokers).
    """

    def __init__(self, topic, id, replicas=None):
        # Every partition name has (topic, partition) tuple
        self._name = (topic.id, id)
        self._replicas = replicas or []
        self._topic = topic

    @property
    def name(self):
        "Name of partition, consisting of (topic_id, partition_id) tuple."""
        return self._name

    @property
    def partition_id(self):
        """Partition id component of the partition-tuple."""
        return int(self._name[1])

    @property
    def topic(self):
        return self._topic

    @property
    def replicas(self):
        """List of brokers in partition."""
        return self._replicas

    @property
    def leader(self):
        """Leader broker for the partition."""
        return self._replicas[0]

    @property
    def replication_factor(self):
        return len(self._replicas)

    @property
    def followers(self):
        """Return list of brokers not as preferred leader
        for a particular partition.
        """
        return self._replicas[1:]

    def add_replica(self, broker):
        """Add broker to existing set of replicas."""
        self._replicas.append(broker)

    def swap_leader(self, new_leader):
        """Change the preferred leader with one of
        given replicas.

        Note: Leaders for all the replicas of current
        partition needs to be changed.
        """
        # Replica set cannot be changed
        assert(new_leader in self._replicas)
        curr_leader = self.leader
        idx = self._replicas.index(new_leader)
        self._replicas[0], self._replicas[idx] = \
            self._replicas[idx], self._replicas[0]
        return curr_leader

<<<<<<< HEAD
=======
    def replace(self, source, dest):
        """Replace source broker with destination broker in replica set if found."""
        for i, broker in enumerate(self.replicas):
            if broker == source:
                self.replicas[i] = dest
                return

    @property
    def followers(self):
        """Return list of brokers not as preferred leader
        for a particular partition.
        """
        # Empty list is returned in case no non-leaders found
        return self._replicas[1:]

>>>>>>> 9122937c
    def count_siblings(self, partitions):
        """Count siblings of partition in given partition-list.

        :key-term:
        sibling:    partitions with same topic
        """
        count = sum(
            int(self.topic == partition.topic)
            for partition in partitions
        )
        return count

    def __str__(self):
        return "{name}".format(name=self._name)

    def __repr__(self):
        return "{0}".format(self)<|MERGE_RESOLUTION|>--- conflicted
+++ resolved
@@ -64,8 +64,6 @@
             self._replicas[idx], self._replicas[0]
         return curr_leader
 
-<<<<<<< HEAD
-=======
     def replace(self, source, dest):
         """Replace source broker with destination broker in replica set if found."""
         for i, broker in enumerate(self.replicas):
@@ -73,15 +71,6 @@
                 self.replicas[i] = dest
                 return
 
-    @property
-    def followers(self):
-        """Return list of brokers not as preferred leader
-        for a particular partition.
-        """
-        # Empty list is returned in case no non-leaders found
-        return self._replicas[1:]
-
->>>>>>> 9122937c
     def count_siblings(self, partitions):
         """Count siblings of partition in given partition-list.
 
