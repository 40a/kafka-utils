--- conflicted
+++ resolved
@@ -1,12 +1,4 @@
-<<<<<<< HEAD
-from socket import gethostbyaddr, herror
-import socket
-import sys
-=======
 import logging
-
-from collections import Counter
->>>>>>> 24f49423
 
 
 class Broker(object):
@@ -46,40 +38,6 @@
         return set([partition.topic for partition in self._partitions])
 
     def remove_partition(self, partition):
-<<<<<<< HEAD
-        """Remove partition from partition list with same partition-name.
-
-        NOTE: It will remove partition with name as in given partition
-        but may not be the same partition.
-        """
-        # Get valid partition
-        remove_partition = None
-        if partition in self.partitions:
-            remove_partition = partition
-        else:
-            valid_partitions = [
-                p for p in self.partitions if p.name == partition.name
-            ]
-            if valid_partitions:
-                remove_partition = valid_partitions[0]
-            else:
-                print(
-                    "[ERROR] partition {partition} not found in broker {broker}"
-                    .format(partition=partition.name, broker=self.id)
-                )
-                sys.exit(1)
-        self._partitions.remove(remove_partition)
-
-    def add_partition(self, partition):
-        """Add partition to partition list."""
-        if partition.name in [p.name for p in self._partitions]:
-            print(
-                '[WARNING] Partition {id} already present in broker {broker}'
-                .format(id=partition.name, broker=self._id)
-            )
-        else:
-            self._partitions.append(partition)
-=======
         """Remove partition from partition list."""
         if partition in self._partitions:
             self._partitions.remove(partition)
@@ -97,13 +55,11 @@
         """Add partition to partition list."""
         assert(partition not in self._partitions)
         self._partitions.add(partition)
->>>>>>> 24f49423
 
     def partition_count(self):
         """Total partitions in broker."""
         return len(self._partitions)
 
-<<<<<<< HEAD
     def move_partition(self, partition, broker_destination):
         """Move partition to destination broker and adjust replicas."""
         # Remove partition and broker from replicas
@@ -113,7 +69,7 @@
         # Add partition and broker in replicas
         broker_destination.add_partition(partition)
         partition.replicas.append(broker_destination)
-=======
+
     def count_topic_partitions(self, topic):
         """Return count of partitions for given topic."""
         return sum([
@@ -126,5 +82,4 @@
         """Return number of times broker is set as preferred leader."""
         return sum(
             [1 for partition in self.partitions if partition.leader == self],
-        )
->>>>>>> 24f49423
+        )