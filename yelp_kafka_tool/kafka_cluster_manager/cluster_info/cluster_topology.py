--- conflicted
+++ resolved
@@ -250,32 +250,8 @@
             return min_replicated_rg
         return None
 
-<<<<<<< HEAD
+    # Re-balancing partition count across brokers
     def rebalance_groups_partition_cnt(self):
-=======
-    # Re-balancing partition count across brokers
-    def rebalance_brokers(self):
-        """Rebalance partition-count across all brokers.
-
-        First step involves rebalancing partition-count across replication-groups
-        of the cluster.
-        Second step involves rebalancing partition-count across brokers within
-        each replication-group.
-        """
-        self.rebalance_brokers_cluster()
-        self.rebalance_brokers_rg()
-
-    def rebalance_brokers_rg(self):
-        """Rebalance partition-count across brokers within each replication-group."""
-        for rg in self.rgs.values():
-            self.log.info(
-                'Re-balancing brokers over replication group: {group}...'
-                .format(group=rg.id),
-            )
-            rg.rebalance_brokers()
-
-    def rebalance_brokers_cluster(self):
->>>>>>> 9315ff35
         """Re-balance partition-count across replication-groups.
 
         Algorithm:
