"""Contains information for partition layout on given cluster.

Also contains api's dealing with changes in partition layout.
The steps (1-6) and states S0 -- S2 and algorithm for re-assigning-partitions
is per the design document at:-

https://docs.google.com/document/d/1qloANcOHkzuu8wYVm0ZAMCGY5Mmb-tdcxUywNIXfQFI
"""
from __future__ import absolute_import
from __future__ import division
from __future__ import unicode_literals

import logging

from yelp_kafka_tool.kafka_cluster_manager.util import KafkaInterface
from .broker import Broker
from .partition import Partition
from .rg import ReplicationGroup
from .topic import Topic
from .stats import (
    get_partition_imbalance_stats,
    get_leader_imbalance_stats,
    get_topic_imbalance_stats,
    get_replication_group_imbalance_stats,
)
from .util import separate_groups, get_assignment_map


class ClusterTopology(object):
    """Represent a Kafka cluster and functionalities supported over the cluster.

    A Kafka cluster topology consists of:
    replication group (alias rg), broker, topic and partition.
    """
    def __init__(self, zk, script_path=None):
        self._name = zk.cluster_config.name
        self._zk = zk
        self.log = logging.getLogger(self.__class__.__name__)
        self._kafka_script_path = script_path
        # Getting Initial assignment
        broker_ids = [
            int(broker) for broker in self._zk.get_brokers().iterkeys()
        ]
        topic_ids = sorted(self._zk.get_topics(names_only=True))
        self._fetch_initial_assignment(broker_ids, topic_ids)
        # Sequence of building objects
        self._build_topics(topic_ids)
        self._build_brokers(broker_ids)
        self._build_replication_groups()
        self._build_partitions()

    def _build_topics(self, topic_ids):
        """List of topic objects from topic-ids."""
        # Fetch topic list from zookeeper
        self.topics = {}
        for topic_id in topic_ids:
            self.topics[topic_id] = Topic(topic_id)

    def _build_brokers(self, broker_ids):
        """Build broker objects using broker-ids."""
        self.brokers = {}
        for broker_id in broker_ids:
            self.brokers[broker_id] = Broker(broker_id)

    def _build_replication_groups(self):
        """Build replication-group objects using the given assignment."""
        self.rgs = {}
        for broker in self.brokers.itervalues():
            rg_id = self._get_replication_group_id(broker)
            if rg_id not in self.rgs:
                self.rgs[rg_id] = ReplicationGroup(rg_id)
            self.rgs[rg_id].add_broker(broker)

    def _build_partitions(self):
        """Builds all partition objects and update corresponding broker and
        topic objects.
        """
        self.partitions = {}
        for partition_name, replica_ids in self._initial_assignment.iteritems():
            # Get topic
            topic_id = partition_name[0]
            partition_id = partition_name[1]
            topic = self.topics[topic_id]

            # Creating partition object
            partition = Partition(topic, partition_id)
            self.partitions[partition_name] = partition

            # Updating corresponding topic object
            topic.add_partition(partition)

            # Updating corresponding broker objects
            for broker_id in replica_ids:
                broker = self.brokers[broker_id]
                broker.add_partition(partition)

    def _fetch_initial_assignment(self, broker_ids, topic_ids):
        """Fetch initial assignment from zookeeper.

        Assignment is ordered by partition name tuple.
        """
        kafka = KafkaInterface(self._kafka_script_path)
        self._initial_assignment = kafka.get_cluster_assignment(
            self._zk,
            broker_ids,
            topic_ids,
        )

    def _get_replication_group_id(self, broker):
        """Fetch replication-group to broker map from zookeeper."""
        try:
            hostname = broker.get_hostname(self._zk)
            if 'localhost' in hostname:
                self.log.warning(
                    "Setting replication-group as localhost for broker %s",
                    broker.id,
                )
                rg_name = 'localhost'
            else:
                habitat = hostname.rsplit('-', 1)[1]
                rg_name = habitat.split('.', 1)[0]
        except IndexError:
            error_msg = "Could not parse replication group for broker {id} with"\
                " hostname:{hostname}".format(id=broker.id, hostname=hostname)
            self.log.exception(error_msg)
            raise ValueError(error_msg)
        return rg_name

    def reassign_partitions(
        self,
        replication_groups=False,
        leaders=False,
        brokers=False,
    ):
        """Rebalance current cluster-state to get updated state based on
        rebalancing option.
        """
        # Balancing to be done in the given order only
        # Rebalance replication-groups
        if replication_groups:
            self.log.info(
                'Re-balancing replication groups: {groups}...'
                .format(groups=', '.join(self.rgs.keys())),
            )
            self.rebalance_replication_groups()
        # Rebalance broker-partition count per replication-groups
        if brokers:
            self.log.info(
                'Re-balancing partition-count across brokers: {brokers}...'
                .format(brokers=', '.join(str(e) for e in self.brokers.keys())),
            )
            self.rebalance_brokers()
        # Rebalance broker as leader count per broker
        if leaders:
            self.log.info(
                'Re-balancing leader-count across brokers: {brokers}...'
                .format(brokers=', '.join(str(e) for e in self.brokers.keys())),
            )
            self.rebalance_leaders()

    def get_assignment_json(self):
        """Build and return cluster-topology in json format."""
        assignment_json = {
            'version': 1,
            'partitions':
            [
                {
                    'topic': partition.topic.id,
                    'partition': partition.partition_id,
                    'replicas': [broker.id for broker in partition.replicas]
                }
                for partition in self.partitions.itervalues()
            ]
        }
        return assignment_json

    def get_initial_assignment_json(self):
        return {
            'version': 1,
            'partitions':
            [
                {
                    'topic': t_p_key[0],
                    'partition': t_p_key[1],
                    'replicas': replica
                } for t_p_key, replica in self._initial_assignment.iteritems()
            ]
        }

    @property
    def initial_assignment(self):
        return self._initial_assignment

    @property
    def assignment(self):
        return get_assignment_map(self.get_assignment_json())

    @property
    def partition_replicas(self):
        """Return list of all partitions in the cluster.
        Note: List contains all replicas as well.
        """
        return [
            partition
            for rg in self.rgs.values()
            for partition in rg.partitions
        ]

    # Re-balancing analytical statistics
    def partition_imbalance(self, cluster_wide=False):
        """Report partition count imbalance over brokers in current cluster
        state for each replication-group.

        """
        # Get broker-imbalance stats cluster-wide or for each replication-group
        if cluster_wide:
            return [(get_partition_imbalance_stats(self.brokers.values()))]
        else:
            return [
                (get_partition_imbalance_stats(rg.brokers))
                for rg in self.rgs.values()
            ]

    def leader_imbalance(self):
        """Report leader imbalance count over each broker."""
        return get_leader_imbalance_stats(self.brokers.values())

    def topic_imbalance(self):
        """Return count of topics and partitions on each broker having multiple
        partitions of same topic.
        """
        return get_topic_imbalance_stats(
            self.brokers.values(),
            self.topics.values(),
        )

    def replication_group_imbalance(self):
        """Calculate same replica count over each replication-group."""
        return get_replication_group_imbalance_stats(
            self.rgs.values(),
            self.partitions.values(),
        )

    # Balancing replication-groups: S0 --> S1
    def rebalance_replication_groups(self):
        """Rebalance partitions over replication groups (availability-zones)."""
        # Balance replicas over replication-groups for each partition
        for partition in self.partitions.itervalues():
            self._rebalance_partition(partition)

    def _rebalance_partition(self, partition):
        """Rebalance replication group for given partition."""
        # Separate replication-groups into under and over replicated
        over_replicated_rgs, under_replicated_rgs = separate_groups(
            self.rgs.values(),
            lambda g: g.count_replica(partition),
        )
        # Move replicas from over-replicated to under-replicated groups
        while under_replicated_rgs and over_replicated_rgs:
            # Decide source and destination group
            rg_source = self._elect_source_replication_group(
                over_replicated_rgs,
                partition,
            )
            rg_destination = self._elect_dest_replication_group(
                rg_source.count_replica(partition),
                under_replicated_rgs,
                partition,
            )
            if rg_source and rg_destination:
                # Actual movement of partition
                rg_source.move_partition(
                    rg_destination,
                    partition,
                )
            else:
                # Groups balanced or cannot be balanced further
                break
            # Re-compute under and over-replicated replication-groups
            over_replicated_rgs, under_replicated_rgs = separate_groups(
                self.rgs.values(),
                lambda g: g.count_replica(partition),
            )

    def _elect_source_replication_group(
        self,
        over_replicated_rgs,
        partition,
    ):
        """Decide source replication-group based as group with highest replica
        count.
        """
        # TODO: optimization: decide based on partition-count and
        # same-topic-partition count
        return max(
            over_replicated_rgs,
            key=lambda rg: rg.count_replica(partition),
        )

    def _elect_dest_replication_group(
        self,
        replica_count_source,
        under_replicated_rgs,
        partition,
    ):
        """Decide destination replication-group based on replica-count."""
        min_replicated_rg = min(
            under_replicated_rgs,
            key=lambda rg: rg.count_replica(partition),
        )
        # Locate under-replicated replication-group with lesser
        # replica count than source replication-group
        if min_replicated_rg.count_replica(partition) < replica_count_source - 1:
            return min_replicated_rg
        return None

    # Re-balancing leaders
    def rebalance_leaders(self):
        """Re-order brokers in replicas such that, every broker is assigned as
        preferred leader evenly.
        """
        opt_leader_cnt = len(self.partitions) // len(self.brokers)
        # Balanced brokers transfer leadership to their under-balanced followers
        self.rebalancing_non_followers(opt_leader_cnt)

    def rebalancing_followers(self, opt_leader_cnt):
        """Transfer leadership from current over-balanced leaders to their
        under-balanced followers.

        @key-term:
        over-balanced brokers:  Brokers with leadership-count > opt-count
                                Note: Even brokers with leadership-count
                                == opt-count are assumed as over-balanced.
        under-balanced brokers: Brokers with leadership-count < opt-count
        """
        for broker in self.brokers.values():
            if broker.count_preferred_replica() > opt_leader_cnt:
                broker.decrease_leader_count(
                    self.partitions.values(),
                    opt_leader_cnt,
                )

<<<<<<< HEAD
    # Re-balancing partition count across brokers
    def rebalance_brokers(self):
        """Rebalance partition-count across brokers across all replication
        groups.
        """
        for rg in self.rgs.values():
            rg.rebalance_brokers()
=======
    def rebalancing_non_followers(self, opt_cnt):
        """Transfer leadership to any under-balanced followers on the pretext
        that they remain leader-balanced or can be recursively balanced through
        non-followers (followers of other leaders).

        Context:
        Consider a graph G:
        Nodes: Brokers (e.g. b1, b2, b3)
        Edges: From b1 to b2 s.t. b1 is a leader and b2 is its follower
        State of nodes:
            1. Over-balanced/Optimally-balanced: (OB)
                if leadership-count(broker) >= opt-count
            2. Under-balanced (UB) if leadership-count(broker) < opt-count
            leader-balanced: leadership-count(broker) is in [opt-count, opt-count+1]

        Algorithm:
            1. Use Depth-first-search algorithm to find path between
            between some UB-broker to some OB-broker.
            2. If path found, update UB-broker and delete path-edges (skip-partitions).
            3. Continue with step-1 until all possible paths explored.
        """
        under_brokers = filter(
            lambda b: b.count_preferred_replica() < opt_cnt,
            self.brokers.values(),
        )
        if under_brokers:
            skip_brokers, skip_partitions = [], []
            for broker in under_brokers:
                skip_brokers.append(broker)
                broker.request_leadership(opt_cnt, skip_brokers, skip_partitions)

        over_brokers = filter(
            lambda b: b.count_preferred_replica() > opt_cnt + 1,
            self.brokers.values(),
        )
        # Any over-balanced brokers tries to donate thier leadership to followers
        if over_brokers:
            skip_brokers, used_edges = [], []
            for broker in over_brokers:
                skip_brokers.append(broker)
                broker.donate_leadership(opt_cnt, skip_brokers, used_edges)
>>>>>>> c51609d9
<|MERGE_RESOLUTION|>--- conflicted
+++ resolved
@@ -314,6 +314,14 @@
             return min_replicated_rg
         return None
 
+    # Re-balancing partition count across brokers
+    def rebalance_brokers(self):
+        """Rebalance partition-count across brokers across all replication
+        groups.
+        """
+        for rg in self.rgs.values():
+            rg.rebalance_brokers()
+
     # Re-balancing leaders
     def rebalance_leaders(self):
         """Re-order brokers in replicas such that, every broker is assigned as
@@ -340,15 +348,6 @@
                     opt_leader_cnt,
                 )
 
-<<<<<<< HEAD
-    # Re-balancing partition count across brokers
-    def rebalance_brokers(self):
-        """Rebalance partition-count across brokers across all replication
-        groups.
-        """
-        for rg in self.rgs.values():
-            rg.rebalance_brokers()
-=======
     def rebalancing_non_followers(self, opt_cnt):
         """Transfer leadership to any under-balanced followers on the pretext
         that they remain leader-balanced or can be recursively balanced through
@@ -389,5 +388,4 @@
             skip_brokers, used_edges = [], []
             for broker in over_brokers:
                 skip_brokers.append(broker)
-                broker.donate_leadership(opt_cnt, skip_brokers, used_edges)
->>>>>>> c51609d9
+                broker.donate_leadership(opt_cnt, skip_brokers, used_edges)